use zbus::DBusError;

use crate::desktop::{dynamic_launcher::UnexpectedIconError, request::ResponseError};

/// An error type that describes the various DBus errors.
///
/// See <https://github.com/flatpak/xdg-desktop-portal/blob/master/src/xdp-utils.h#L119-L127>.
#[allow(missing_docs)]
#[derive(DBusError, Debug)]
#[dbus_error(prefix = "org.freedesktop.portal.Error")]
pub enum PortalError {
    #[dbus_error(zbus_error)]
    /// ZBus specific error.
    ZBus(zbus::Error),
    /// Request failed.
    Failed,
    /// Invalid arguments passed.
    InvalidArgument(String),
    /// Not found.
    NotFound(String),
    /// Exists already.
    Exist(String),
    /// Method not allowed to be called.
    NotAllowed(String),
    /// Request cancelled.
    Cancelled(String),
    /// Window destroyed.
    WindowDestroyed(String),
}

#[derive(Debug)]
#[non_exhaustive]
/// The error type for ashpd.
pub enum Error {
    /// The portal request didn't succeed.
    Response(ResponseError),
    /// Something Failed on the portal request.
    Portal(PortalError),
    /// A zbus::fdo specific error.
    Zbus(zbus::Error),
    /// A signal returned no response.
    NoResponse,
    /// Failed to parse a string into an enum variant
    ParseError(&'static str),
    /// Input/Output
    IO(std::io::Error),
    /// A pipewire error
    #[cfg(feature = "pipewire")]
    Pipewire(pw::Error),
    /// Invalid AppId
    ///
    /// See <https://developer.gnome.org/documentation/tutorials/application-id.html#rules-for-application-ids>
    InvalidAppID,
    /// An error indicating that an interior nul byte was found
    NulTerminated(usize),
<<<<<<< HEAD
    /// Requires a newer interface version.
    ///
    /// The inner fields are the required version and the version advertised by
    /// the interface.
    RequiresVersion(u32, u32),
=======
    /// An error indicating that a Icon::Bytes was expected but wrong type was
    /// passed
    UnexpectedIcon,
>>>>>>> 1395bf23
}

impl std::error::Error for Error {}

impl std::fmt::Display for Error {
    fn fmt(&self, f: &mut std::fmt::Formatter<'_>) -> std::fmt::Result {
        match self {
            Self::Response(e) => f.write_str(&format!("Portal request didn't succeed: {e}")),
            Self::Zbus(e) => f.write_str(&format!("ZBus Error: {e}")),
            Self::Portal(e) => f.write_str(&format!("Portal request failed: {e}")),
            Self::NoResponse => f.write_str("Portal error: no response"),
            Self::IO(e) => f.write_str(&format!("IO: {e}")),
            #[cfg(feature = "pipewire")]
            Self::Pipewire(e) => f.write_str(&format!("Pipewire: {e}")),
            Self::ParseError(e) => f.write_str(e),
            Self::InvalidAppID => f.write_str("Invalid app id"),
            Self::NulTerminated(u) => write!(f, "Nul byte found in provided data at position {u}"),
<<<<<<< HEAD
            Self::RequiresVersion(required, current) => write!(
                f,
                "This interface requires version {required}, but {current} is available"
=======
            Self::UnexpectedIcon => write!(
                f,
                "Expected icon of type Icon::Bytes but a different type was used."
>>>>>>> 1395bf23
            ),
        }
    }
}

impl From<ResponseError> for Error {
    fn from(e: ResponseError) -> Self {
        Self::Response(e)
    }
}

impl From<PortalError> for Error {
    fn from(e: PortalError) -> Self {
        Self::Portal(e)
    }
}

#[cfg(feature = "pipewire")]
impl From<pw::Error> for Error {
    fn from(e: pw::Error) -> Self {
        Self::Pipewire(e)
    }
}

impl From<zbus::fdo::Error> for Error {
    fn from(e: zbus::fdo::Error) -> Self {
        Self::Zbus(zbus::Error::FDO(Box::new(e)))
    }
}

impl From<zbus::Error> for Error {
    fn from(e: zbus::Error) -> Self {
        Self::Zbus(e)
    }
}

impl From<zbus::zvariant::Error> for Error {
    fn from(e: zbus::zvariant::Error) -> Self {
        Self::Zbus(zbus::Error::Variant(e))
    }
}

impl From<std::io::Error> for Error {
    fn from(e: std::io::Error) -> Self {
        Self::IO(e)
    }
}

impl From<UnexpectedIconError> for Error {
    fn from(_: UnexpectedIconError) -> Self {
        Self::UnexpectedIcon
    }
}<|MERGE_RESOLUTION|>--- conflicted
+++ resolved
@@ -53,17 +53,14 @@
     InvalidAppID,
     /// An error indicating that an interior nul byte was found
     NulTerminated(usize),
-<<<<<<< HEAD
     /// Requires a newer interface version.
     ///
     /// The inner fields are the required version and the version advertised by
     /// the interface.
     RequiresVersion(u32, u32),
-=======
     /// An error indicating that a Icon::Bytes was expected but wrong type was
     /// passed
     UnexpectedIcon,
->>>>>>> 1395bf23
 }
 
 impl std::error::Error for Error {}
@@ -81,15 +78,12 @@
             Self::ParseError(e) => f.write_str(e),
             Self::InvalidAppID => f.write_str("Invalid app id"),
             Self::NulTerminated(u) => write!(f, "Nul byte found in provided data at position {u}"),
-<<<<<<< HEAD
             Self::RequiresVersion(required, current) => write!(
                 f,
                 "This interface requires version {required}, but {current} is available"
-=======
             Self::UnexpectedIcon => write!(
                 f,
                 "Expected icon of type Icon::Bytes but a different type was used."
->>>>>>> 1395bf23
             ),
         }
     }
